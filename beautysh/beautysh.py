--- conflicted
+++ resolved
@@ -114,28 +114,8 @@
             if case_level:
                 stripped_record = re.sub(r'(\S);;', r'\1 ;;', stripped_record)
 
-<<<<<<< HEAD
             test_record = self.get_test_record(stripped_record)
             
-            if(in_here_doc):  # pass on with no changes
-=======
-            # first of all, get rid of escaped special characters like single/double quotes
-            test_record = stripped_record.replace("\\'", "")
-            test_record = test_record.replace("\\\"", "")
-
-            # collapse multiple quotes between ' ... '
-            test_record = re.sub(r'\'.*?\'', '', test_record)
-            # collapse multiple quotes between " ... "
-            test_record = re.sub(r'".*?"', '', test_record)
-            # collapse multiple quotes between ` ... `
-            test_record = re.sub(r'`.*?`', '', test_record)
-            # collapse multiple quotes between \` ... ' (weird case)
-            test_record = re.sub(r'\\`.*?\'', '', test_record)
-            # strip out any escaped single characters
-            test_record = re.sub(r'\\.', '', test_record)
-            # remove '#' comments
-            test_record = re.sub(r'(\A|\s)(#.*)', '', test_record, 1)
-
             # detect whether this line ends with line continuation character:
             prev_line_had_continue = continue_line
             continue_line = re.search(r'\\$', stripped_record)
@@ -148,7 +128,6 @@
             inside_multiline_continuation = (continue_line is not None) and (prev_line_had_continue is not None)
 
             if(in_here_doc) or (inside_multiline_continuation):  # pass on with no changes
->>>>>>> 0e2f8f05
                 output.append(record)
                 # now test for here-doc termination string
                 if(re.search(here_string, test_record) and not
